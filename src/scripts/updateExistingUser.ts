--- conflicted
+++ resolved
@@ -14,13 +14,7 @@
     await databaseService.connect();
     logger.info('Connected to MongoDB for updating existing user');
 
-<<<<<<< HEAD
-    const existingUserId = '31zyexjvpwecwru3w63q27hww5nu'; // mohsen
-    //  const existingUserId = '31ey4rngsv4lachasdm4awbpsu2m'; // amin
-=======
     const existingUserId = '31zyexjvpwecwru3w63q27hww5nu';
-    
->>>>>>> b2760249
     // Find the existing user
     const existingUser = await User.findOne({ id: existingUserId });
     if (!existingUser) {
